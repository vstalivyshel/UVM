use crate::{Array, Panic, PROGRAM_INST_CAPACITY};

pub const INST_CHUNCK_SIZE: usize = 10;
pub type SerializedInst = [u8; INST_CHUNCK_SIZE];

#[derive(Copy, Clone, Debug, Default, PartialEq)]
pub enum Value {
    Float(f64),
    Int(isize),
    Uint(usize),
    #[default]
    Null,
}

impl Value {
    fn try_parse<T: AsRef<str>>(token: T) -> Result<Self, ()> {
        let token = token.as_ref().trim();
        Ok(if token.contains('.') {
            Value::Float(token.parse::<f64>().map_err(|_| ())?)
        } else if let Some((val, suf)) = token.rsplit_once('_') {
            match suf {
                "дроб" => Value::Float(val.parse::<f64>().map_err(|_| ())?),
                "зціл" => Value::Int(val.parse::<isize>().map_err(|_| ())?),
                "ціл" => Value::Uint(val.parse::<usize>().map_err(|_| ())?),
                _ => return Err(()),
            }
        } else if let Ok(val) = token.parse::<isize>() {
            Value::Int(val)
        } else {
            return Err(());
        })
    }

    pub fn into_float(self) -> f64 {
        use Value::*;
        match self {
            Float(v) => v,
            Int(v) => v as f64,
            Uint(v) => v as f64,
            Null => panic!(),
        }
    }

    pub fn into_int(self) -> isize {
        use Value::*;
        match self {
            Float(v) => v as isize,
            Int(v) => v,
            Uint(v) => v as isize,
            Null => panic!(),
        }
    }
    pub fn into_uint(self) -> usize {
        use Value::*;
        match self {
            Float(v) => v as usize,
            Int(v) => v as usize,
            Uint(v) => v,
            Null => panic!(),
        }
    }

    pub fn is_null(&self) -> bool {
        if let Value::Null = self {
            return true;
        }

        false
    }

    pub fn into_type_of(self, other: Value) -> Self {
        use Value::*;
        match other {
            Float(_) => Float(self.into_float()),
            Int(_) => Int(self.into_int()),
            Uint(_) => Uint(self.into_uint()),
            Null => Null,
        }
    }
}

#[repr(u8)]
#[derive(Copy, Clone, Debug, PartialEq, Default)]
pub enum InstructionKind {
    #[default]
    Nop = 0,
    Push = 1,
    Dup = 2,
    Drop = 3,
    Eq = 4,
    Jump = 5,
    Sum = 6,
    Sub = 7,
    Mul = 8,
    Div = 9,
    NotEq = 10,
}

impl InstructionKind {
    fn try_parse<T: AsRef<str>>(src: T) -> Result<Self, ()> {
        use InstructionKind::*;
        Ok(match src.as_ref() {
            "неоп" => Nop,
            "кинь" => Drop,
            "копію" => Dup,
            "клади" => Push,
            "крок" => Jump,
            "рівн" => Eq,
            "різн" => Sub,
            "множ" => Mul,
            "діли" => Div,
            "сума" => Sum,
            "нерівн" => NotEq,
            _ => return Err(()),
        })
    }

    fn try_from_idx(idx: u8) -> Self {
        use InstructionKind::*;
        match idx {
            0 => Nop,
            1 => Push,
            2 => Dup,
            3 => Drop,
            4 => Eq,
            5 => Jump,
            6 => Sum,
            7 => Sub,
            8 => Mul,
            9 => Div,
            10 => NotEq,
            _ => panic!(),
        }
    }

    fn has_operand(&self) -> bool {
        use InstructionKind::*;
        matches!(self, Push | Dup | Jump)
    }
}

#[derive(Copy, Clone, Debug, Default)]
pub struct Instruction {
    pub kind: InstructionKind,
    pub operand: Value,
    pub conditional: bool,
}

pub fn deserialize(se: SerializedInst) -> Instruction {
    let kind = InstructionKind::try_from_idx(se[0]);
    let inst_opts = se[1];
    let operand_chunck = &se[2..INST_CHUNCK_SIZE];
    let chunck = operand_chunck.try_into().unwrap();
    let (n, operand) = match inst_opts {
        200.. => (200, Value::Float(f64::from_le_bytes(chunck))),
        100.. => (100, Value::Int(isize::from_le_bytes(chunck))),
        10.. => (10, Value::Uint(usize::from_le_bytes(chunck))),
        _ => (10, Value::Null),
    };

    Instruction {
        kind,
        operand,
        conditional: inst_opts % n != 0,
    }
}

// Serialized instruction contains 10 bytes:
// 		1 - kind of instruction
// 		2 - information about instruction and it's operand
// 			1/0 -conditional/not
// 			i < 10 - operand is Value::Null
// 			i >= 10 - operand is i64
// 			i >= 100 - operand is u64
// 			i >= 200 - operand is f64
//
// 		3..=10 - bytes representation of the value

pub fn serialize(inst: Instruction) -> SerializedInst {
    let mut se = [0; INST_CHUNCK_SIZE];
    se[0] = inst.kind as u8;

    if inst.conditional {
        se[1] += 1;
    }

    use Value::*;
    match inst.operand {
        Float(i) => {
            se[1] += 200;
            se[2..].copy_from_slice(i.to_le_bytes().as_slice());
        }
        Uint(i) => {
            se[1] += 100;
            se[2..].copy_from_slice(i.to_le_bytes().as_slice());
        }
        Int(i) => {
            se[1] += 10;
            se[2..].copy_from_slice(i.to_le_bytes().as_slice());
        }
        Null => {}
    }

    se
}

#[derive(PartialEq)]
enum Token {
    Value(Value),
    Inst(InstructionKind, bool),
    LabelExpand(String),
}

fn parse(source: String) -> (Vec<Token>, Vec<(String, usize)>) {
    let mut tokens = Vec::<Token>::new();
    let mut labels = Vec::<(String, usize)>::new();
    let mut inst_count = 0;
    let lines = source
        .lines()
        .filter(|line| !line.trim_start().starts_with('#'))
        .map(|line| line.split_once('#').map(|(l, _)| l).unwrap_or(line));

    for line in lines {
        for word in line.split_whitespace() {
            let word = word.trim();

            if let Some(label) = word.strip_suffix(':') {
                labels.push((label.into(), inst_count));
                continue;
            }

            tokens.push(if let Some(inst) = word.strip_suffix('?') {
                if let Ok(kind) = InstructionKind::try_parse(inst) {
                    Token::Inst(kind, true)
                } else {
                    Token::LabelExpand(word.into())
                }
            } else if let Ok(val) = Value::try_parse(word) {
                Token::Value(val)
            } else if let Ok(kind) = InstructionKind::try_parse(word) {
                inst_count += 1;
                Token::Inst(kind, false)
            } else {
                Token::LabelExpand(word.into())
            })
        }
    }

    (tokens, labels)
}

pub fn disassemble(src: String) -> Result<Array<Instruction, PROGRAM_INST_CAPACITY>, Panic> {
    let mut program = Array::<Instruction, PROGRAM_INST_CAPACITY>::new();
    let (src, labels_table) = parse(src);

<<<<<<< HEAD
    while let Some(token) = token_strem.next() {
        let token = token.trim();
        if token.ends_with(':') {
            lables_table.push((inst_addr, token.strip_suffix(':').unwrap()));
            continue;
        }
        let conditional = token.ends_with('?');
        let token = token.strip_suffix('?').unwrap_or(token);
        let kind = InstructionKind::try_from(token)?;
        let with_operand = kind.has_operand();
        let mut operand = Value::Null;
        if with_operand {
            let op = token_strem.next().ok_or(Panic::InvalidOperandValue)?;
            operand = match op.split_once('_') {
                Some((val, suf)) => match suf.trim() {
                    "дроб" => Value::Float(try_parse!(val as f64)),
                    "ціл" => Value::Uint(try_parse!(val as usize)),
                    "зціл" => Value::Int(try_parse!(val as isize)),
                    _ => Value::Null,
                },
                _ => match lables_table
                    .items
                    .iter()
                    .find(|(_, label)| label.contains(op))
                {
                    Some((addr, _)) => Value::Uint(*addr),
                    _ => Value::Int(try_parse!(op as isize)),
                },
=======
    for token in src {
        match token {
            Token::Inst(kind, conditional) => {
                program.push(Instruction {
                    kind,
                    conditional,
                    operand: crate::Value::Null,
                });
            }
            Token::LabelExpand(name) => {
                let last = program.get_last_mut();
                if let InstructionKind::Nop = last.kind {
                    return Err(Panic::ParseError(format!("не передбачений операнд у вигляді лейблу \"{name}\" для відсутьої інструкції")));
                }
                if last.kind.has_operand() {
                    last.operand = Value::Uint(
                        labels_table
                            .iter()
                            .find(|l| l.0.contains(name.as_str()))
                            .ok_or(Panic::ParseError(format!(
                                "неіснуючий лейбл \"{name}\" для інструкції \"{kind}\"",
                                kind = last.kind
                            )))?
                            .1,
                    );
                } else {
                    return Err(Panic::ParseError(format!(
                        "спроба використати лейбл \"{name}\" як не передбачений операнд для інструкції \"{kind}\"",
                        kind = last.kind
                    )));
                }
            }
            Token::Value(val) => {
                let last = program.get_last_mut();
                if let InstructionKind::Nop = last.kind {
                    return Err(Panic::ParseError(format!(
                        "не передбачений операнд \"{val}\" для відсутьої інструкції"
                    )));
                }
                if last.kind.has_operand() {
                    last.operand = val;
                } else {
                    return Err(Panic::ParseError(format!(
                        "не передбачений операнд \"{val}\" для інструкції \"{kind}\"",
                        kind = last.kind
                    )));
                }
>>>>>>> e5772982
            }
        }
    }

    if let Some(e) = program
        .get_all()
        .iter()
        .find(|i| i.kind.has_operand() && i.operand.is_null())
    {
        return Err(Panic::ParseError(format!(
            "відсутнє значення для інструкції \"{kind}\"",
            kind = e.kind
        )));
    }

    Ok(program)
}

pub fn assemble(source: &[Instruction]) -> String {
    source
        .iter()
        .map(|inst| {
            let mut inst = inst.to_string();
            inst.push('\n');
            inst
        })
        .collect::<String>()
}<|MERGE_RESOLUTION|>--- conflicted
+++ resolved
@@ -253,7 +253,98 @@
     let mut program = Array::<Instruction, PROGRAM_INST_CAPACITY>::new();
     let (src, labels_table) = parse(src);
 
-<<<<<<< HEAD
+    for token in src {
+        match token {
+            Token::Inst(kind, conditional) => {
+                program.push(Instruction {
+                    kind,
+                    conditional,
+                    operand: crate::Value::Null,
+                });
+            }
+            Token::LabelExpand(name) => {
+                let last = program.get_last_mut();
+                if let InstructionKind::Nop = last.kind {
+                    return Err(Panic::ParseError(format!("не передбачений операнд у вигляді лейблу \"{name}\" для відсутьої інструкції")));
+                }
+                if last.kind.has_operand() {
+                    last.operand = Value::Uint(
+                        labels_table
+                            .iter()
+                            .find(|l| l.0.contains(name.as_str()))
+                            .ok_or(Panic::ParseError(format!(
+                                "неіснуючий лейбл \"{name}\" для інструкції \"{kind}\"",
+                                kind = last.kind
+                            )))?
+                            .1,
+                    );
+                } else {
+                    return Err(Panic::ParseError(format!(
+                        "спроба використати лейбл \"{name}\" як не передбачений операнд для інструкції \"{kind}\"",
+                        kind = last.kind
+                    )));
+                }
+            }
+            Token::Value(val) => {
+                let last = program.get_last_mut();
+                if let InstructionKind::Nop = last.kind {
+                    return Err(Panic::ParseError(format!(
+                        "не передбачений операнд \"{val}\" для відсутьої інструкції"
+                    )));
+                }
+                if last.kind.has_operand() {
+                    last.operand = val;
+                } else {
+                    return Err(Panic::ParseError(format!(
+                        "не передбачений операнд \"{val}\" для інструкції \"{kind}\"",
+                        kind = last.kind
+                    )));
+                }
+            }
+        }
+    }
+
+    if let Some(e) = program
+        .get_all()
+        .iter()
+        .find(|i| i.kind.has_operand() && i.operand.is_null())
+    {
+        return Err(Panic::ParseError(format!(
+            "відсутнє значення для інструкції \"{kind}\"",
+            kind = e.kind
+        )));
+    }
+
+    Ok(program)
+}
+
+pub fn assemble(source: &[Instruction]) -> String {
+    source
+        .iter()
+        .map(|inst| {
+            let mut inst = inst.to_string();
+            inst.push('\n');
+            inst
+        })
+        .collect::<String>()
+}
+
+pub fn disassemble(source: String) -> Result<Array<Instruction, PROGRAM_INST_CAPACITY>, Panic> {
+    macro_rules! try_parse {
+        ($val:ident as $t:ty) => {
+            $val.parse::<$t>().map_err(|_| Panic::InvalidOperandValue)?
+        };
+    }
+
+    let mut program = Array::<Instruction, PROGRAM_INST_CAPACITY>::new();
+    let mut lables_table = Array::<(usize, &str), PROGRAM_INST_CAPACITY>::new();
+    let mut inst_addr = 0;
+    let mut token_strem = source
+        .lines()
+        .filter(|line| !line.trim_start().starts_with('#'))
+        .map(|line| line.split_once('#').map(|(l, _)| l).unwrap_or(line))
+        .flat_map(|line| line.split_whitespace());
+
     while let Some(token) = token_strem.next() {
         let token = token.trim();
         if token.ends_with(':') {
@@ -282,80 +373,16 @@
                     Some((addr, _)) => Value::Uint(*addr),
                     _ => Value::Int(try_parse!(op as isize)),
                 },
-=======
-    for token in src {
-        match token {
-            Token::Inst(kind, conditional) => {
-                program.push(Instruction {
-                    kind,
-                    conditional,
-                    operand: crate::Value::Null,
-                });
-            }
-            Token::LabelExpand(name) => {
-                let last = program.get_last_mut();
-                if let InstructionKind::Nop = last.kind {
-                    return Err(Panic::ParseError(format!("не передбачений операнд у вигляді лейблу \"{name}\" для відсутьої інструкції")));
-                }
-                if last.kind.has_operand() {
-                    last.operand = Value::Uint(
-                        labels_table
-                            .iter()
-                            .find(|l| l.0.contains(name.as_str()))
-                            .ok_or(Panic::ParseError(format!(
-                                "неіснуючий лейбл \"{name}\" для інструкції \"{kind}\"",
-                                kind = last.kind
-                            )))?
-                            .1,
-                    );
-                } else {
-                    return Err(Panic::ParseError(format!(
-                        "спроба використати лейбл \"{name}\" як не передбачений операнд для інструкції \"{kind}\"",
-                        kind = last.kind
-                    )));
-                }
-            }
-            Token::Value(val) => {
-                let last = program.get_last_mut();
-                if let InstructionKind::Nop = last.kind {
-                    return Err(Panic::ParseError(format!(
-                        "не передбачений операнд \"{val}\" для відсутьої інструкції"
-                    )));
-                }
-                if last.kind.has_operand() {
-                    last.operand = val;
-                } else {
-                    return Err(Panic::ParseError(format!(
-                        "не передбачений операнд \"{val}\" для інструкції \"{kind}\"",
-                        kind = last.kind
-                    )));
-                }
->>>>>>> e5772982
-            }
-        }
-    }
-
-    if let Some(e) = program
-        .get_all()
-        .iter()
-        .find(|i| i.kind.has_operand() && i.operand.is_null())
-    {
-        return Err(Panic::ParseError(format!(
-            "відсутнє значення для інструкції \"{kind}\"",
-            kind = e.kind
-        )));
+            }
+        }
+
+        program.push(Instruction {
+            kind,
+            operand,
+            conditional,
+        });
+        inst_addr += 1;
     }
 
     Ok(program)
-}
-
-pub fn assemble(source: &[Instruction]) -> String {
-    source
-        .iter()
-        .map(|inst| {
-            let mut inst = inst.to_string();
-            inst.push('\n');
-            inst
-        })
-        .collect::<String>()
 }